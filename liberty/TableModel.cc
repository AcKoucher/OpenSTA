--- conflicted
+++ resolved
@@ -1448,40 +1448,14 @@
 size_t
 TableAxis::findAxisIndex(float value) const
 {
-<<<<<<< HEAD
-  int max = static_cast<int>(values_->size()) - 1;
-  if (max <= 0 || value <= (*values_)[0])
-    // Return 0 if value is too small or the table is empty.
-=======
   size_t size = values_->size();
   if (size <= 1 || value <= (*values_)[0])
->>>>>>> fd53832b
     return 0;
   else if (value >= (*values_)[size - 1])
     // Return max_index-1 for value too large so interpolation pts are index,index+1.
     return size - 2;
   else {
     int lower = -1;
-<<<<<<< HEAD
-    int upper = max + 1;
-    bool ascend = ((*values_)[max] >= (*values_)[0]);
-    if (ascend) {
-      while (upper - lower > 1) {
-        int mid = (upper + lower) >> 1;
-        if (value >= (*values_)[mid])
-          lower = mid;
-        else
-          upper = mid;
-      }
-    } else {
-      while (upper - lower > 1) {
-        int mid = (upper + lower) >> 1;
-        if (value < (*values_)[mid])
-          lower = mid;
-        else
-          upper = mid;
-      }
-=======
     int upper = size;
     while (upper - lower > 1) {
       int mid = (upper + lower) >> 1;
@@ -1489,7 +1463,6 @@
 	lower = mid;
       else
 	upper = mid;
->>>>>>> fd53832b
     }
     return lower;
   }
