// OpenSTA, Static Timing Analyzer
// Copyright (c) 2022, Parallax Software, Inc.
// 
// This program is free software: you can redistribute it and/or modify
// it under the terms of the GNU General Public License as published by
// the Free Software Foundation, either version 3 of the License, or
// (at your option) any later version.
// 
// This program is distributed in the hope that it will be useful,
// but WITHOUT ANY WARRANTY; without even the implied warranty of
// MERCHANTABILITY or FITNESS FOR A PARTICULAR PURPOSE. See the
// GNU General Public License for more details.
// 
// You should have received a copy of the GNU General Public License
// along with this program. If not, see <https://www.gnu.org/licenses/>.

#include "RiseFallMinMax.hh"

namespace sta {

RiseFallMinMax::RiseFallMinMax()
{
  clear();
}

void
RiseFallMinMax::clear()
{
<<<<<<< HEAD
  for (int rf_index=0; rf_index<RiseFall::index_count; rf_index++) {
=======
  for (int rf_index = 0; rf_index<RiseFall::index_count; rf_index++) {
>>>>>>> eaf41c44
    for (int mm_index = 0; mm_index < MinMax::index_count; mm_index++) {
      exists_[rf_index][mm_index] = false;
    }
  }
}

RiseFallMinMax::RiseFallMinMax(float init_value)
{
<<<<<<< HEAD
  for (int rf_index=0 ; rf_index < RiseFall::index_count ; rf_index++) {
=======
  for (int rf_index = 0 ; rf_index < RiseFall::index_count ; rf_index++) {
>>>>>>> eaf41c44
    for (int mm_index = 0; mm_index < MinMax::index_count; mm_index++) {
      values_[rf_index][mm_index] = init_value;
      exists_[rf_index][mm_index] = true;
    }
  }
}

RiseFallMinMax::RiseFallMinMax(const RiseFallMinMax *rfmm)
{
<<<<<<< HEAD
  for (int rf_index=0 ; rf_index < RiseFall::index_count ; rf_index++) {
=======
  for (int rf_index = 0 ; rf_index < RiseFall::index_count ; rf_index++) {
>>>>>>> eaf41c44
    for (int mm_index = 0; mm_index < MinMax::index_count; mm_index++) {
      values_[rf_index][mm_index] = rfmm->values_[rf_index][mm_index];
      exists_[rf_index][mm_index] = rfmm->exists_[rf_index][mm_index];
    }
  }
}

void
RiseFallMinMax::setValue(float value)
{
  setValue(RiseFallBoth::riseFall(), MinMaxAll::all(), value);
}

void
RiseFallMinMax::setValue(const RiseFallBoth *rf,
			 const MinMaxAll *min_max,
			 float value)
{
  for (auto rf_index : rf->rangeIndex()) {
    for (auto mm_index : min_max->rangeIndex()) {
      values_[rf_index][mm_index] = value;
      exists_[rf_index][mm_index] = true;
    }
  }
}

void
RiseFallMinMax::removeValue(const RiseFallBoth *rf,
			    const MinMax *min_max)
{
  int mm_index = min_max->index();
  for (auto rf_index : rf->rangeIndex())
    exists_[rf_index][mm_index] = false;
}

void
RiseFallMinMax::removeValue(const RiseFallBoth *rf, 
			    const MinMaxAll *min_max)
{
  for (auto mm : min_max->range())
    removeValue(rf, mm);
}

void
RiseFallMinMax::mergeValue(const RiseFallBoth *rf,
			   const MinMaxAll *min_max,
			   float value)
{
  for (auto rf_index : rf->rangeIndex()) {
    for (auto mm : min_max->range()) {
      int mm_index = mm->index();
      if (!exists_[rf_index][mm_index]
	  || mm->compare(value, values_[rf_index][mm_index])) {
	values_[rf_index][mm_index] = value;
	exists_[rf_index][mm_index] = true;
      }
    }
  }
}

void
RiseFallMinMax::mergeValue(const RiseFall *rf,
			   const MinMax *min_max,
			   float value)
{
  int rf_index = rf->index();
  int mm_index = min_max->index();
  if (!exists_[rf_index][mm_index]
      || min_max->compare(value, values_[rf_index][mm_index])) {
    values_[rf_index][mm_index] = value;
    exists_[rf_index][mm_index] = true;
  }
}

void
RiseFallMinMax::setValue(const RiseFallBoth *rf,
			 const MinMax *min_max,
			 float value)
{
  int mm_index = min_max->index();
  for (auto rf_index : rf->rangeIndex()) {
    values_[rf_index][mm_index] = value;
    exists_[rf_index][mm_index] = true;
  }
}

void
RiseFallMinMax::setValue(const RiseFall *rf,
			 const MinMax *min_max,
			 float value)
{
  int rf_index = rf->index();
  int mm_index = min_max->index();
  values_[rf_index][mm_index] = value;
  exists_[rf_index][mm_index] = true;
}

void
RiseFallMinMax::setValues(RiseFallMinMax *values)
{
<<<<<<< HEAD
  for (int rf_index=0 ; rf_index < RiseFall::index_count ; rf_index++) {
=======
  for (int rf_index = 0 ; rf_index < RiseFall::index_count ; rf_index++) {
>>>>>>> eaf41c44
    for (int mm_index = 0; mm_index < MinMax::index_count; mm_index++) {
      values_[rf_index][mm_index] = values->values_[rf_index][mm_index];
      exists_[rf_index][mm_index] = values->exists_[rf_index][mm_index];
    }
  }
}

void
RiseFallMinMax::value(const RiseFall *rf,
		      const MinMax *min_max,
		      float &value, bool &exists) const
{
  exists = exists_[rf->index()][min_max->index()];
  if (exists)
    value = values_[rf->index()][min_max->index()];
}

float
RiseFallMinMax::value(const MinMax *min_max) const
{
  int mm_index = min_max->index();
  float rise = values_[RiseFall::riseIndex()][mm_index];
  float fall = values_[RiseFall::fallIndex()][mm_index];
  if (min_max->compare(rise, fall))
    return rise;
  else
    return fall;
}

float
RiseFallMinMax::value(const RiseFall *rf,
		      const MinMax *min_max) const
{
  return values_[rf->index()][min_max->index()];
}

bool
RiseFallMinMax::hasValue() const
{
  return !empty();
}

void
RiseFallMinMax::maxValue(// Return values
			 float &max_value,
			 bool &exists) const
{
  max_value = MinMax::max()->initValue();
  exists = false;
<<<<<<< HEAD
  for (int rf_index=0 ; rf_index < RiseFall::index_count ; rf_index++) {
=======
  for (int rf_index = 0 ; rf_index < RiseFall::index_count ; rf_index++) {
>>>>>>> eaf41c44
    for (int mm_index = 0; mm_index < MinMax::index_count; mm_index++) {
      if (exists_[rf_index][mm_index]) {
	max_value = std::max(max_value, values_[rf_index][mm_index]);
	exists = true;
      }
    }
  }
}

bool
RiseFallMinMax::empty() const
{
<<<<<<< HEAD
  for (int rf_index=0 ; rf_index < RiseFall::index_count ; rf_index++) {
=======
  for (int rf_index = 0 ; rf_index < RiseFall::index_count ; rf_index++) {
>>>>>>> eaf41c44
    for (int mm_index = 0; mm_index < MinMax::index_count; mm_index++) {
      if (exists_[rf_index][mm_index])
	return false;
    }
  }
  return true;
}

bool
RiseFallMinMax::hasValue(const RiseFall *rf, const MinMax *min_max) const
{
  return exists_[rf->index()][min_max->index()];
}

void
RiseFallMinMax::mergeWith(RiseFallMinMax *rfmm)
{
  for (MinMax *min_max : MinMax::range()) {
    int mm_index = min_max->index();
    for (int rf_index : RiseFall::rangeIndex()) {
      bool exists1 = exists_[rf_index][mm_index];
      bool exists2 = rfmm->exists_[rf_index][mm_index];
      if (exists1 && exists2) {
	float rfmm_value = rfmm->values_[rf_index][mm_index];
	if (min_max->compare(rfmm_value, values_[rf_index][mm_index]))
	  values_[rf_index][mm_index] = rfmm_value;
      }
      else if (!exists1 && exists2) {
	values_[rf_index][mm_index] = rfmm->values_[rf_index][mm_index];
	exists_[rf_index][mm_index] = true;
      }
    }
  }
}

bool
RiseFallMinMax::equal(const RiseFallMinMax *values) const
{
<<<<<<< HEAD
  for (int rf_index=0 ; rf_index < RiseFall::index_count ; rf_index++) {
=======
  for (int rf_index = 0 ; rf_index < RiseFall::index_count ; rf_index++) {
>>>>>>> eaf41c44
    for (int mm_index = 0; mm_index < MinMax::index_count; mm_index++) {
      bool exists1 = exists_[rf_index][mm_index];
      bool exists2 = values->exists_[rf_index][mm_index];
      if (exists1 != exists2)
	return false;
      if (exists1 && exists2
	  && values_[rf_index][mm_index] != values->values_[rf_index][mm_index])
	return false;
    }
  }
  return true;
}

bool
RiseFallMinMax::isOneValue() const
{
  float value;
  return isOneValue(value);
}

bool
RiseFallMinMax::isOneValue(float &value) const
{
  if (exists_[0][0]) {
    value = values_[0][0];
<<<<<<< HEAD
    for (int rf_index=0 ; rf_index < RiseFall::index_count ; rf_index++) {
=======
    for (int rf_index = 0 ; rf_index < RiseFall::index_count ; rf_index++) {
>>>>>>> eaf41c44
      for (int mm_index=0; mm_index<MinMax::index_count;mm_index++) {
	if (!exists_[rf_index][mm_index]
	    || values_[rf_index][mm_index] != value)
	  return false;
      }
    }
    return true;
  }
  else
    return false;
}

bool
RiseFallMinMax::isOneValue(const MinMax *min_max,
			   // Return values.
			   float &value) const
{
  int mm_index = min_max->index();
  if (exists_[0][mm_index]) {
    value = values_[0][mm_index];
<<<<<<< HEAD
    for (int rf_index=0 ; rf_index < RiseFall::index_count ; rf_index++) {
=======
    for (int rf_index = 0 ; rf_index < RiseFall::index_count ; rf_index++) {
>>>>>>> eaf41c44
      if (!exists_[rf_index][mm_index]
	  || values_[rf_index][mm_index] != value)
	return false;
    }
    return true;
  }
  else
    return false;
}

} // namespace<|MERGE_RESOLUTION|>--- conflicted
+++ resolved
@@ -26,11 +26,7 @@
 void
 RiseFallMinMax::clear()
 {
-<<<<<<< HEAD
-  for (int rf_index=0; rf_index<RiseFall::index_count; rf_index++) {
-=======
   for (int rf_index = 0; rf_index<RiseFall::index_count; rf_index++) {
->>>>>>> eaf41c44
     for (int mm_index = 0; mm_index < MinMax::index_count; mm_index++) {
       exists_[rf_index][mm_index] = false;
     }
@@ -39,11 +35,7 @@
 
 RiseFallMinMax::RiseFallMinMax(float init_value)
 {
-<<<<<<< HEAD
-  for (int rf_index=0 ; rf_index < RiseFall::index_count ; rf_index++) {
-=======
-  for (int rf_index = 0 ; rf_index < RiseFall::index_count ; rf_index++) {
->>>>>>> eaf41c44
+  for (int rf_index = 0 ; rf_index < RiseFall::index_count ; rf_index++) {
     for (int mm_index = 0; mm_index < MinMax::index_count; mm_index++) {
       values_[rf_index][mm_index] = init_value;
       exists_[rf_index][mm_index] = true;
@@ -53,11 +45,7 @@
 
 RiseFallMinMax::RiseFallMinMax(const RiseFallMinMax *rfmm)
 {
-<<<<<<< HEAD
-  for (int rf_index=0 ; rf_index < RiseFall::index_count ; rf_index++) {
-=======
-  for (int rf_index = 0 ; rf_index < RiseFall::index_count ; rf_index++) {
->>>>>>> eaf41c44
+  for (int rf_index = 0 ; rf_index < RiseFall::index_count ; rf_index++) {
     for (int mm_index = 0; mm_index < MinMax::index_count; mm_index++) {
       values_[rf_index][mm_index] = rfmm->values_[rf_index][mm_index];
       exists_[rf_index][mm_index] = rfmm->exists_[rf_index][mm_index];
@@ -158,11 +146,7 @@
 void
 RiseFallMinMax::setValues(RiseFallMinMax *values)
 {
-<<<<<<< HEAD
-  for (int rf_index=0 ; rf_index < RiseFall::index_count ; rf_index++) {
-=======
-  for (int rf_index = 0 ; rf_index < RiseFall::index_count ; rf_index++) {
->>>>>>> eaf41c44
+  for (int rf_index = 0 ; rf_index < RiseFall::index_count ; rf_index++) {
     for (int mm_index = 0; mm_index < MinMax::index_count; mm_index++) {
       values_[rf_index][mm_index] = values->values_[rf_index][mm_index];
       exists_[rf_index][mm_index] = values->exists_[rf_index][mm_index];
@@ -212,11 +196,7 @@
 {
   max_value = MinMax::max()->initValue();
   exists = false;
-<<<<<<< HEAD
-  for (int rf_index=0 ; rf_index < RiseFall::index_count ; rf_index++) {
-=======
-  for (int rf_index = 0 ; rf_index < RiseFall::index_count ; rf_index++) {
->>>>>>> eaf41c44
+  for (int rf_index = 0 ; rf_index < RiseFall::index_count ; rf_index++) {
     for (int mm_index = 0; mm_index < MinMax::index_count; mm_index++) {
       if (exists_[rf_index][mm_index]) {
 	max_value = std::max(max_value, values_[rf_index][mm_index]);
@@ -229,11 +209,7 @@
 bool
 RiseFallMinMax::empty() const
 {
-<<<<<<< HEAD
-  for (int rf_index=0 ; rf_index < RiseFall::index_count ; rf_index++) {
-=======
-  for (int rf_index = 0 ; rf_index < RiseFall::index_count ; rf_index++) {
->>>>>>> eaf41c44
+  for (int rf_index = 0 ; rf_index < RiseFall::index_count ; rf_index++) {
     for (int mm_index = 0; mm_index < MinMax::index_count; mm_index++) {
       if (exists_[rf_index][mm_index])
 	return false;
@@ -272,11 +248,7 @@
 bool
 RiseFallMinMax::equal(const RiseFallMinMax *values) const
 {
-<<<<<<< HEAD
-  for (int rf_index=0 ; rf_index < RiseFall::index_count ; rf_index++) {
-=======
-  for (int rf_index = 0 ; rf_index < RiseFall::index_count ; rf_index++) {
->>>>>>> eaf41c44
+  for (int rf_index = 0 ; rf_index < RiseFall::index_count ; rf_index++) {
     for (int mm_index = 0; mm_index < MinMax::index_count; mm_index++) {
       bool exists1 = exists_[rf_index][mm_index];
       bool exists2 = values->exists_[rf_index][mm_index];
@@ -302,11 +274,7 @@
 {
   if (exists_[0][0]) {
     value = values_[0][0];
-<<<<<<< HEAD
-    for (int rf_index=0 ; rf_index < RiseFall::index_count ; rf_index++) {
-=======
     for (int rf_index = 0 ; rf_index < RiseFall::index_count ; rf_index++) {
->>>>>>> eaf41c44
       for (int mm_index=0; mm_index<MinMax::index_count;mm_index++) {
 	if (!exists_[rf_index][mm_index]
 	    || values_[rf_index][mm_index] != value)
@@ -327,11 +295,7 @@
   int mm_index = min_max->index();
   if (exists_[0][mm_index]) {
     value = values_[0][mm_index];
-<<<<<<< HEAD
-    for (int rf_index=0 ; rf_index < RiseFall::index_count ; rf_index++) {
-=======
     for (int rf_index = 0 ; rf_index < RiseFall::index_count ; rf_index++) {
->>>>>>> eaf41c44
       if (!exists_[rf_index][mm_index]
 	  || values_[rf_index][mm_index] != value)
 	return false;
